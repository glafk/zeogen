--- conflicted
+++ resolved
@@ -111,13 +111,9 @@
         :param logvar: (Tensor) Standard deviation of the latent Gaussian [B x D]
         :return: (Tensor) [B x D]
         """
-<<<<<<< HEAD
-        std = torch.exp(0.5 * logvar)
+        std = torch.exp(0.5 * log_var)
         # Add 1.0e-5 to std to avoid numerical issues
         std = std + 1.0e-5
-=======
-        std = torch.exp(0.5 * log_var)
->>>>>>> 88a9fd47
         eps = torch.randn_like(std)
         return eps * std + mu
 
